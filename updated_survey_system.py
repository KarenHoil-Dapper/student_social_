--- conflicted
+++ resolved
@@ -332,7 +332,6 @@
         # Estimar características no preguntadas pero necesarias para el modelo
         new_record['FOMO_Level'] = min(5.0, max(1.0, (social_comparison + anxiety) / 2))
         new_record['Productivity_Impact'] = min(5.0, max(1.0, (concentration + procrastination) / 2))
-        new_record['Physical_Activity_Hours'] = max(0.0, 7 - usage_hours)  # Estimación inversa
         new_record['Face_to_Face_Preference'] = max(1.0, min(5.0, 6 - social_comparison))  # Estimación inversa
         new_record['Online_vs_Offline_Friends'] = 1 if social_comparison >= 4 else 0
         
@@ -376,13 +375,11 @@
         main_platform = responses.get('Main_Social_Platform', 'Instagram')
         if main_platform and main_platform in platforms:
             new_record[f'Most_Used_Platform_{main_platform}'] = 1
-        else:
-            new_record['Most_Used_Platform_Instagram'] = 1  # Default
-        
+
         # Estado de relación (estimado como soltero por defecto)
-        new_record['Relationship_Status_Single'] = 1
-        new_record['Relationship_Status_In Relationship'] = 0
-        new_record['Relationship_Status_Complicated'] = 0
+        new_record['Relationship_Status_Single'] = 1 if responses.get('Relationship_Status', 'Single') == 'Single' else 0
+        new_record['Relationship_Status_In Relationship'] = 1 if responses.get('Relationship_Status', 'Single') == 'In Relationship' else 0
+        new_record['Relationship_Status_Complicated'] = 1 if responses.get('Relationship_Status', 'Single') == 'Complicated' else 0
         
         # País seleccionado (one-hot encoding)
         countries = ['Afghanistan', 'Albania', 'Andorra', 'Argentina', 'Armenia', 'Australia', 
@@ -412,8 +409,6 @@
         selected_country = responses.get('Country', 'Mexico')
         if selected_country and selected_country != 'Other' and selected_country in countries:
             new_record[f'Country_{selected_country}'] = 1
-        else:
-            new_record['Country_Mexico'] = 1  # Default
         
         # Crear características derivadas adicionales que el modelo podría esperar
         if new_record['Avg_Daily_Usage_Hours'] > 0 and new_record['Sleep_Hours_Per_Night'] > 0:
@@ -640,11 +635,6 @@
         if procrastination >= 4:
             recommendations.append("⏰ La procrastinación por redes sociales es alta. Establece horarios específicos para revisarlas.")
         
-        # Basado en actividad física
-        physical_activity = prepared_data.get('Physical_Activity_Hours', 3)
-        if physical_activity < 2:
-            recommendations.append("🏃‍♂️ Considera aumentar tu actividad física. El ejercicio mejora el bienestar mental.")
-        
         # Basado en conflictos
         conflicts = prepared_data.get('Conflicts_Over_Social_Media', 0)
         if conflicts >= 3:
@@ -677,17 +667,6 @@
                 "addicted_score": float(prepared_data.get('Addicted_Score') or 0),
             }
 
-<<<<<<< HEAD
-            
-            
-            log_file = f"survey_log_{datetime.now().strftime('%Y%m')}.json"
-            
-            # Cargar log existente o crear nuevo
-            if os.path.exists(log_file):
-                with open(log_file, 'r', encoding='utf-8') as f:
-                    existing_log = json.load(f)
-                existing_log.append(log_data)
-=======
             # Nivel académico
             academic_levels = {
                 "academic_level_graduate": 0,
@@ -757,7 +736,6 @@
 
             if hasattr(response, "error") and response.error:
                 print(f"❌ Error al guardar en Supabase: {response.error}")
->>>>>>> c8cda08a
             else:
                 print("✅ Datos guardados correctamente en Supabase")
 
@@ -766,14 +744,8 @@
             import traceback
             traceback.print_exc()
             return False
-<<<<<<< HEAD
-        
-        
-    
-=======
-
-
->>>>>>> c8cda08a
+
+
     def display_results(self, prepared_data, predictions, recommendations):
         """Muestra los resultados al usuario de forma amigable"""
         print("\n" + "="*60)
@@ -799,7 +771,6 @@
         print(f"\n🔧 PATRONES DE USO:")
         print(f"   📝 Frecuencia de publicación: {prepared_data.get('Posting_Frequency', 'N/A')}/5")
         print(f"   🔔 Frecuencia de notificaciones: {prepared_data.get('Notification_Frequency', 'N/A')}/5")
-        print(f"   🏃‍♂️ Actividad física semanal: {prepared_data.get('Physical_Activity_Hours', 'N/A')} horas")
         print(f"   ⏰ Procrastinación: {prepared_data.get('Procrastination', 'N/A')}/5")
         
         # Predicciones
